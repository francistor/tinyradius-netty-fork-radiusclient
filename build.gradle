plugins {
    id 'java-library'
    id 'jacoco'
    id 'signing'
    id 'maven-publish'
    id "org.sonarqube" version "3.5.0.2730"
    id 'io.github.gradle-nexus.publish-plugin' version '1.1.0'
}

sourceCompatibility = 1.8
targetCompatibility = 1.8

group = 'com.globalreachtech'
version = '1.5.12-SNAPSHOT'

repositories {
    mavenCentral()
}

dependencies {
    implementation 'org.apache.logging.log4j:log4j-api:2.19.0'
    implementation 'io.netty:netty-codec:4.1.87.Final'
    implementation 'jakarta.xml.bind:jakarta.xml.bind-api:4.0.0'

    testImplementation 'org.apache.logging.log4j:log4j-core:2.19.0'
<<<<<<< HEAD
    testImplementation 'org.junit.jupiter:junit-jupiter:5.9.1'
    testImplementation 'org.mockito:mockito-junit-jupiter:4.11.0'
=======
    testImplementation 'org.junit.jupiter:junit-jupiter:5.9.2'
    testImplementation 'org.mockito:mockito-junit-jupiter:4.10.0'
>>>>>>> 519403ea
    testImplementation 'org.awaitility:awaitility:4.2.0'
    testImplementation('net.jradius:jradius-core:1.1.5') {
        transitive = false // for reference implementation of hashing utilities
    }
}

jacocoTestReport {
    reports {
        xml.required = true
        html.required = true
    }
}

sonarqube {
    properties {
        property "sonar.projectKey", "globalreachtech_tinyradius-netty"
        property "sonar.organization", "globalreachtech"
        property "sonar.host.url", "https://sonarcloud.io"
    }
}

test {
    testLogging.showStandardStreams = true
    testLogging.exceptionFormat = 'full'
    useJUnitPlatform()
}

task javadocJar(type: Jar) {
    archiveClassifier = 'javadoc'
    from javadoc
}

task sourcesJar(type: Jar) {
    archiveClassifier = 'sources'
    from sourceSets.main.allSource
}

nexusPublishing {
    repositories {
        sonatype()
    }
}

publishing {
    publications {
        mavenJava(MavenPublication) {
            from components.java
            afterEvaluate {
                artifact sourcesJar
                artifact javadocJar
            }
            pom {
                name = project.name
                description = 'TinyRadius-Netty is a small Java Radius library'
                url = 'https://github.com/globalreachtech/tinyradius-netty'
                licenses {
                    license {
                        name = 'GNU Lesser General Public License, version 2.1'
                        url = 'https://www.gnu.org/licenses/old-licenses/lgpl-2.1.html'
                    }
                }
                developers {
                    developer {
                        id = "horaceli"
                        url = "https://github.com/horaceli"
                    }
                    developer {
                        id = 'globalreachtech'
                        organizationUrl = 'https://www.globalreachtech.com/'
                    }
                }
                scm {
                    url = 'https://github.com/globalreachtech/tinyradius-netty'
                }
            }
        }
    }
}

signing {
    sign publishing.publications.mavenJava
}<|MERGE_RESOLUTION|>--- conflicted
+++ resolved
@@ -23,13 +23,8 @@
     implementation 'jakarta.xml.bind:jakarta.xml.bind-api:4.0.0'
 
     testImplementation 'org.apache.logging.log4j:log4j-core:2.19.0'
-<<<<<<< HEAD
-    testImplementation 'org.junit.jupiter:junit-jupiter:5.9.1'
+    testImplementation 'org.junit.jupiter:junit-jupiter:5.9.2'
     testImplementation 'org.mockito:mockito-junit-jupiter:4.11.0'
-=======
-    testImplementation 'org.junit.jupiter:junit-jupiter:5.9.2'
-    testImplementation 'org.mockito:mockito-junit-jupiter:4.10.0'
->>>>>>> 519403ea
     testImplementation 'org.awaitility:awaitility:4.2.0'
     testImplementation('net.jradius:jradius-core:1.1.5') {
         transitive = false // for reference implementation of hashing utilities
