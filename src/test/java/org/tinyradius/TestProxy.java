--- conflicted
+++ resolved
@@ -78,11 +78,7 @@
                     public Optional<RadiusEndpoint> getProxyServer(RadiusRequest request, RadiusEndpoint client) {
                         try {
                             InetAddress address = InetAddress.getByAddress(new byte[]{127, 0, 0, 1});
-<<<<<<< HEAD
-                            int port = request instanceof AccountingRequest ? 1813 : 1812;
-=======
-                            int port = packet instanceof AccountingRequest ? 11813 : 11812;
->>>>>>> db377889
+                            int port = request instanceof AccountingRequest ? 11813 : 11812;
                             return Optional.of(new RadiusEndpoint(new InetSocketAddress(address, port), "testing123"));
                         } catch (UnknownHostException e) {
                             return Optional.empty();
